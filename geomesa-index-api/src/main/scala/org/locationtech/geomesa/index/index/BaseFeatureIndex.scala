/***********************************************************************
 * Copyright (c) 2013-2018 Commonwealth Computer Research, Inc.
 * All rights reserved. This program and the accompanying materials
 * are made available under the terms of the Apache License, Version 2.0
 * which accompanies this distribution and is available at
 * http://www.opensource.org/licenses/apache2.0.php.
 ***********************************************************************/

package org.locationtech.geomesa.index.index

import java.nio.charset.StandardCharsets

import com.google.common.primitives.Bytes
import com.typesafe.scalalogging.LazyLogging
import org.geotools.factory.Hints
import org.locationtech.geomesa.filter._
import org.locationtech.geomesa.index.api.{FilterStrategy, GeoMesaFeatureIndex, QueryPlan, WrappedFeature}
import org.locationtech.geomesa.index.conf.TableSplitter
import org.locationtech.geomesa.index.conf.splitter.DefaultSplitter
import org.locationtech.geomesa.index.geotools.GeoMesaDataStore
import org.locationtech.geomesa.index.utils.{Explainer, SplitArrays}
import org.opengis.feature.simple.{SimpleFeature, SimpleFeatureType}

/**
  * Base feature index that consists of an optional table sharing, a configurable shard, an index key,
  * and the feature id
  */
trait BaseFeatureIndex[DS <: GeoMesaDataStore[DS, F, W], F <: WrappedFeature, W, R, C, K]
    extends GeoMesaFeatureIndex[DS, F, W] with IndexAdapter[DS, F, W, R, C] with LazyLogging {

  import org.locationtech.geomesa.utils.geotools.RichSimpleFeatureType.RichSimpleFeatureType

  protected def keySpace: IndexKeySpace[K]

  override def supports(sft: SimpleFeatureType): Boolean = keySpace.supports(sft)

  override def writer(sft: SimpleFeatureType, ds: DS): (F) => Seq[W] = {
    val sharing = sft.getTableSharingBytes
    val shards = SplitArrays(sft)
    val toIndexKey = keySpace.toIndexKey(sft)
    (wf) => Seq(createInsert(getRowKey(sharing, shards, toIndexKey, wf), wf))
  }

  override def remover(sft: SimpleFeatureType, ds: DS): (F) => Seq[W] = {
    val sharing = sft.getTableSharingBytes
    val shards = SplitArrays(sft)
    val toIndexKey = keySpace.toIndexKey(sft, lenient = true)
    (wf) => Seq(createDelete(getRowKey(sharing, shards, toIndexKey, wf), wf))
  }

  private def getRowKey(sharing: Array[Byte],
                        shards: IndexedSeq[Array[Byte]],
                        toIndexKey: (SimpleFeature) => Array[Byte],
                        wrapper: F): Array[Byte] = {
    val split = shards(wrapper.idHash % shards.length)
    val indexKey = toIndexKey(wrapper.feature)
    Bytes.concat(sharing, split, indexKey, wrapper.idBytes)
  }

  override def getIdFromRow(sft: SimpleFeatureType): (Array[Byte], Int, Int) => String = {
    val start = keySpace.indexKeyLength + (if (sft.isTableSharing) { 2 } else { 1 }) // key + table sharing + shard
    (row, offset, length) => new String(row, offset + start, length - start, StandardCharsets.UTF_8)
  }

  override def getSplits(sft: SimpleFeatureType): Seq[Array[Byte]] = {
    import org.locationtech.geomesa.utils.geotools.RichSimpleFeatureType.RichSimpleFeatureType

    import scala.collection.JavaConversions._

    def nonEmpty(bytes: Seq[Array[Byte]]): Seq[Array[Byte]] = if (bytes.nonEmpty) { bytes } else { Seq(Array.empty) }

    val sharing = sft.getTableSharingBytes
    val shards = nonEmpty(SplitArrays(sft))

    val splitter = sft.getTableSplitter.getOrElse(classOf[DefaultSplitter]).newInstance().asInstanceOf[TableSplitter]
<<<<<<< HEAD
    val splits = nonEmpty(splitter.getSplits(name, sft, sft.getTableSplitterOptions))

    val result = for (shard <- shards; split <- splits) yield {
      Bytes.concat(sharing, shard, split)
=======
    val splits = nonEmpty(splitter.getSplits(sft, name, sft.getTableSplitterOptions))

    val result = for (shard <- shards; split <- splits) yield {
      Bytes.concat(sharing, shard, split)
    }

    // if not sharing, or the first feature in the table, drop the first split, which will otherwise be empty
    if (sharing.isEmpty || sharing.head == 0.toByte) {
      result.drop(1)
    } else {
      result
>>>>>>> f69d433e
    }

    // drop the first split, which will otherwise be empty
    result.drop(1)
  }

  override def getQueryPlan(sft: SimpleFeatureType,
                            ds: DS,
                            filter: FilterStrategy[DS, F, W],
                            hints: Hints,
                            explain: Explainer): QueryPlan[DS, F, W] = {
    val sharing = sft.getTableSharingBytes

    val indexValues = filter.primary.map(keySpace.getIndexValues(sft, _, explain))

    val ranges = indexValues match {
      case None =>
        filter.secondary.foreach { f =>
          logger.warn(s"Running full table scan for schema ${sft.getTypeName} with filter ${filterToString(f)}")
        }
        Seq(rangePrefix(sharing))

      case Some(values) =>
        val splits = SplitArrays(sft)
        val prefixes = if (sharing.length == 0) { splits } else { splits.map(Bytes.concat(sharing, _)) }
        keySpace.getRanges(sft, values).flatMap { case (s, e) =>
          prefixes.map(p => range(Bytes.concat(p, s), Bytes.concat(p, e)))
        }.toSeq
    }

    val ecql = if (useFullFilter(sft, ds, filter, indexValues, hints)) { filter.filter } else { filter.secondary }
    val config = updateScanConfig(sft, scanConfig(sft, ds, filter, ranges, ecql, hints), indexValues)
    scanPlan(sft, ds, filter, config)
  }

  protected def updateScanConfig(sft: SimpleFeatureType, config: C, indexValues: Option[K]): C = config

  protected def useFullFilter(sft: SimpleFeatureType,
                              ds: DS,
                              filter: FilterStrategy[DS, F, W],
                              indexValues: Option[K],
                              hints: Hints): Boolean
}<|MERGE_RESOLUTION|>--- conflicted
+++ resolved
@@ -73,12 +73,6 @@
     val shards = nonEmpty(SplitArrays(sft))
 
     val splitter = sft.getTableSplitter.getOrElse(classOf[DefaultSplitter]).newInstance().asInstanceOf[TableSplitter]
-<<<<<<< HEAD
-    val splits = nonEmpty(splitter.getSplits(name, sft, sft.getTableSplitterOptions))
-
-    val result = for (shard <- shards; split <- splits) yield {
-      Bytes.concat(sharing, shard, split)
-=======
     val splits = nonEmpty(splitter.getSplits(sft, name, sft.getTableSplitterOptions))
 
     val result = for (shard <- shards; split <- splits) yield {
@@ -90,11 +84,7 @@
       result.drop(1)
     } else {
       result
->>>>>>> f69d433e
     }
-
-    // drop the first split, which will otherwise be empty
-    result.drop(1)
   }
 
   override def getQueryPlan(sft: SimpleFeatureType,
