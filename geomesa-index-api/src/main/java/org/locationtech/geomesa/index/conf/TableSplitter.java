--- conflicted
+++ resolved
@@ -9,15 +9,7 @@
 package org.locationtech.geomesa.index.conf;
 
 import org.opengis.feature.simple.SimpleFeatureType;
-<<<<<<< HEAD
-
-import java.util.Map;
-
-public interface TableSplitter {
-    byte[][] getSplits(String index, SimpleFeatureType sft, Map<String, String> options);
-=======
 
 public interface TableSplitter {
     byte[][] getSplits(SimpleFeatureType sft, String index, String options);
->>>>>>> f69d433e
 }