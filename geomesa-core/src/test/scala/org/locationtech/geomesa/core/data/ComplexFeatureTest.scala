/*
 * Copyright 2014 Commonwealth Computer Research, Inc.
 *
 * Licensed under the Apache License, Version 2.0 (the License)
 * you may not use this file except in compliance with the License.
 * You may obtain a copy of the License at
 *
 * http://www.apache.org/licenses/LICENSE-2.0
 *
 * Unless required by applicable law or agreed to in writing, software
 * distributed under the License is distributed on an AS IS BASIS,
 * WITHOUT WARRANTIES OR CONDITIONS OF ANY KIND, either express or implied.
 * See the License for the specific language governing permissions and
 * limitations under the License.
 */

package org.locationtech.geomesa.core.data

import java.util.Date

import org.geotools.data.Query
import org.geotools.factory.{CommonFactoryFinder, Hints}
import org.geotools.feature.simple.SimpleFeatureBuilder
import org.geotools.filter.text.ecql.ECQL
import org.junit.runner.RunWith
import org.locationtech.geomesa.core.TestWithDataStore
import org.locationtech.geomesa.utils.geotools.Conversions._
import org.locationtech.geomesa.utils.text.WKTUtils
import org.opengis.filter.Filter
import org.specs2.mutable.Specification
import org.specs2.runner.JUnitRunner

import scala.collection.JavaConverters._

@RunWith(classOf[JUnitRunner])
class ComplexFeatureTest extends Specification with TestWithDataStore {

<<<<<<< HEAD
=======
  // Due to the implementation of mock connectors, this test needs to be sequential.
  // Our kryo decoding of the accumulo key/value pairs actually mutates the byte array as it
  // decodes. The array is returned to it's original state after decoding - however, the mock
  // connector returns the same byte array object every time for a given accumulo value. This causes
  // serialization errors if we run the test non-sequentially.
>>>>>>> affcd057
  sequential

  override def spec =
    """
      |names:List[String],
      |fingers:List[String],
      |skills:Map[String,Integer],
      |metadata:Map[Double,String],
      |dtg:Date,
      |*geom:Point:srid=4326
    """.stripMargin

  override def getTestFeatures() = {
    // create and add a feature
    val builder = new SimpleFeatureBuilder(sft, CommonFactoryFinder.getFeatureFactory(null))
    builder.addAll(List(
      List("joe", "joseph"),
      List("pointer", "thumb", "ring").asJava,
      Map("java" -> 1, "scala" -> 100),
      Map(1.0 -> "value1", 2.0 -> "value2").asJava,
      new Date(),
      WKTUtils.read("POINT(45.0 49.0)")
    ).asJava)
    val liveFeature = builder.buildFeature("fid-1")
    liveFeature.getUserData.put(Hints.USE_PROVIDED_FID, java.lang.Boolean.TRUE)
    Seq(liveFeature)
  }

  populateFeatures

  "SimpleFeatures" should {

    "set and return list values" >> {
      val query = new Query(sftName, Filter.INCLUDE)
      val features = fs.getFeatures(query).features().toList
      features must haveSize(1)

      "in java" >> {
        val fingers = features(0).getAttribute("fingers")
        fingers must not beNull;
        fingers must beAnInstanceOf[java.util.List[_]]
        val fingersList = fingers.asInstanceOf[java.util.List[String]].asScala
        fingersList must haveSize(3)
        fingersList must contain("pointer", "thumb", "ring")
      }
      "in scala" >> {
        val names = features(0).getAttribute("names")
        names must not beNull;
        names must beAnInstanceOf[java.util.List[_]]
        val namesList = names.asInstanceOf[java.util.List[String]].asScala
        namesList must haveSize(2)
        namesList must contain("joe", "joseph")
      }
    }

    "set and return map values" >> {
      val query = new Query(sftName, Filter.INCLUDE)
      val features = fs.getFeatures(query).features().toList
      features must haveSize(1)

      "in java" >> {
        val metadata = features(0).getAttribute("metadata")
        metadata must not beNull;
        metadata must beAnInstanceOf[java.util.Map[_, _]]
        val metadataMap = metadata.asInstanceOf[java.util.Map[Double, String]].asScala
        metadataMap must haveSize(2)
        metadataMap must havePairs(1.0 -> "value1", 2.0 -> "value2")
      }
      "in scala" >> {
        val skills = features(0).getAttribute("skills")
        skills must not beNull;
        skills must beAnInstanceOf[java.util.Map[_, _]]
        val skillsMap = skills.asInstanceOf[java.util.Map[String, Int]].asScala
        skillsMap must haveSize(2)
        skillsMap must havePairs("java" -> 1, "scala" -> 100)
      }
    }

    "query on list items" >> {
      "for single entries in the list" >> {
        val query = new Query(sftName, ECQL.toFilter("names = 'joe'"))
        val features = fs.getFeatures(query).features().toList
        features must haveSize(1)
      }
      "for multiple entries in the list" >> {
        val query = new Query(sftName, ECQL.toFilter("fingers = 'thumb' AND fingers = 'ring'"))
        val features = fs.getFeatures(query).features().toList
        features must haveSize(1)
      }
      "for ranges" >> {
        val query = new Query(sftName, ECQL.toFilter("names > 'jane'"))
        val features = fs.getFeatures(query).features().toList
        features must haveSize(1)
      }
      "not match invalid filters" >> {
        val query = new Query(sftName, ECQL.toFilter("fingers = 'index'"))
        val features = fs.getFeatures(query).features().toList
        features must haveSize(0)
      }
      "not match invalid ranges" >> {
        val query = new Query(sftName, ECQL.toFilter("names < 'jane'"))
        val features = fs.getFeatures(query).features().toList
        features must haveSize(0)
      }
    }

    "query on map items" >> {
      "for keys in the map" >> {
        val query = new Query(sftName, ECQL.toFilter("skills = 'java'"))
        val features = fs.getFeatures(query).features().toList
        features must haveSize(1)
      }.pendingUntilFixed("GEOMESA-454 - can't query on maps")

      "for values in the map" >> {
        val query = new Query(sftName, ECQL.toFilter("skills = '100'"))
        val features = fs.getFeatures(query).features().toList
        features must haveSize(1)
      }.pendingUntilFixed("GEOMESA-454 - can't query on maps")

      "not match invalid filters" >> {
        val query = new Query(sftName, ECQL.toFilter("skills = 'fortran'"))
        val features = fs.getFeatures(query).features().toList
        features must haveSize(0)
      }
    }
  }

}<|MERGE_RESOLUTION|>--- conflicted
+++ resolved
@@ -35,14 +35,11 @@
 @RunWith(classOf[JUnitRunner])
 class ComplexFeatureTest extends Specification with TestWithDataStore {
 
-<<<<<<< HEAD
-=======
   // Due to the implementation of mock connectors, this test needs to be sequential.
   // Our kryo decoding of the accumulo key/value pairs actually mutates the byte array as it
   // decodes. The array is returned to it's original state after decoding - however, the mock
   // connector returns the same byte array object every time for a given accumulo value. This causes
   // serialization errors if we run the test non-sequentially.
->>>>>>> affcd057
   sequential
 
   override def spec =
